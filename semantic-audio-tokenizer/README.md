--- conflicted
+++ resolved
@@ -42,37 +42,5 @@
 Large model checkpoints (>2GB) are not in this repo.
 They are automatically downloaded from Hugging Face on first run (or can be manually placed in your Hugging Face cache).
 ```
-<<<<<<< HEAD
-### Evaluation Dataset
-```bash
-!wget https://zenodo.org/records/11047204/files/semanticodec_evaluationset_16k.tar?download=1 -O semanticodec_evaluationset_16k.tar
-!tar -xvf semanticodec_evaluationset_16k.tar
-```
-### Generate Audio using pretrained checkpoints
-```bash
-import soundfile as sf
-from semanticodec import SemantiCodec
 
-# Initialize the codec with desired settings (example: 1.35 kbps)
-semanticodec = SemantiCodec(token_rate=100, semantic_vocab_size=16384)
-import os
-
-input_folder = "/content/evaluationset_16k"
-output_folder = "/content/generated_audio"
-os.makedirs(output_folder, exist_ok=True)
-
-for filename in os.listdir(input_folder):
-    if filename.endswith(".wav"):
-        input_path = os.path.join(input_folder, filename)
-        tokens = semanticodec.encode(input_path)
-        waveform = semanticodec.decode(tokens)
-        output_path = os.path.join(output_folder, filename)
-        sf.write(output_path, waveform[0, 0], 16000)
-        print(f"Processed {filename}")
-=======
-### Evaluation metric
-```bash
-!pip install jiwer
-python3 Calculate_evaluation_metrics.py
->>>>>>> 25e28b66
 ```